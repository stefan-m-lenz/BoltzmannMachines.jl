--- conflicted
+++ resolved
@@ -30,30 +30,6 @@
 
 
 srand(12);
-<<<<<<< HEAD
-monitor1 = Monitor()
-addlayer!(dbm, x;
-      nhidden = 6, epochs = 20, learningrate = 0.05,
-      monitoring = (rbm, epoch) ->
-            monitorreconstructionerror!(monitor1, rbm, epoch, datadict));
-BoltzmannMachinesPlots.plotevaluation(monitor1, monitorreconstructionerror)
-
-monitor2  = Monitor()
-datadict2 = propagateforward(dbm[1], datadict, 2.0);
-addlayer!(dbm, x; islast = true,
-      nhidden = 2, epochs = 20, learningrate = 0.05,
-      monitoring = (rbm, epoch) ->
-            monitorreconstructionerror!(monitor2, rbm, epoch, datadict2));
-BoltzmannMachinesPlots.plotevaluation(monitor2, monitorreconstructionerror)
-
-# DBM-Fitting approach 1 - Step 2: Fine-Tuning
-monitor = Monitor();
-traindbm!(dbm, x; epochs = 50, learningrate = 0.05,
-      monitoring = (dbm, epoch) ->
-            monitorexactloglikelihood!(monitor, dbm, epoch, datadict));
-
-BoltzmannMachinesPlots.plotevaluation(monitor, monitorexactloglikelihood)
-=======
 
 # DBM-Fitting: Pretraining and Fine-Tuning combined in one function
 dbm = fitdbm(x, nhiddens = [6;2], epochs = 20, learningrate = 0.05);
@@ -72,10 +48,9 @@
             monitorexactloglikelihood!(monitor, dbm, epoch, datadict));
 
 # Monitoring plots
-BMPlots.plotevaluation(monitor1, monitorreconstructionerror)
-BMPlots.plotevaluation(monitor2, monitorreconstructionerror)
-BMPlots.plotevaluation(monitor, monitorexactloglikelihood)
->>>>>>> 2716b54f
+BoltzmannMachinesPlots.plotevaluation(monitor1, monitorreconstructionerror)
+BoltzmannMachinesPlots.plotevaluation(monitor2, monitorreconstructionerror)
+BoltzmannMachinesPlots.plotevaluation(monitor, monitorexactloglikelihood)
 
 # Evaluate final result with exact computation of likelihood
 exactloglikelihood(dbm, xtest)
@@ -198,10 +173,7 @@
 end
 
 monitor = crossvalidation(x, my_pretraining_monitoring, 10:10:200);
-<<<<<<< HEAD
 BoltzmannMachinesPlots.crossvalidationcurve(monitor, monitorlogproblowerbound)
-=======
-BMPlots.crossvalidationcurve(monitor, monitorlogproblowerbound)
 
 
 
@@ -243,5 +215,4 @@
 rbm = fitrbm(x; optimizer = MyRegularizedOptimizer())
 
 # and also for DBMs
-dbm = fitdbm(x; optimizer = MyRegularizedOptimizer())
->>>>>>> 2716b54f
+dbm = fitdbm(x; optimizer = MyRegularizedOptimizer())